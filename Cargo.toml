--- conflicted
+++ resolved
@@ -55,13 +55,8 @@
 
 # optional features
 ## aws
-<<<<<<< HEAD
-rusoto_core = { version = "0.42", optional = true }
-rusoto_s3 = { version = "0.42", optional = true }
-=======
 rusoto_core = { version = "0.43", optional = true }
 rusoto_s3 = { version = "0.43", optional = true }
->>>>>>> 61a78fb7
 
 [build-dependencies]
 capnpc = "0.12.1"
