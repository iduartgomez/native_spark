use std::cmp::Ordering;
use std::fs;
use std::hash::Hash;
use std::io::{BufWriter, Write};
use std::net::Ipv4Addr;
use std::path::Path;
use std::sync::{Arc, Weak};

use crate::context::Context;
use crate::dependency::Dependency;
use crate::error::{Error, Result};
use crate::partitioner::{HashPartitioner, Partitioner};
use crate::serializable_traits::{AnyData, Data, Func, SerFunc};
use crate::split::Split;
use crate::task::TaskContext;
use crate::utils::random::{BernoulliCellSampler, BernoulliSampler, PoissonSampler, RandomSampler};
use crate::{utils, Fn, SerArc, SerBox};
use fasthash::MetroHasher;
use rand::{Rng, SeedableRng};
use serde_derive::{Deserialize, Serialize};
use serde_traitobject::{Deserialize, Serialize};

mod parallel_collection_rdd;
pub use parallel_collection_rdd::*;
mod cartesian_rdd;
pub use cartesian_rdd::*;
mod co_grouped_rdd;
pub use co_grouped_rdd::*;
mod coalesced_rdd;
pub use coalesced_rdd::*;
mod flatmapper_rdd;
mod mapper_rdd;
pub use flatmapper_rdd::*;
pub use mapper_rdd::*;
mod pair_rdd;
pub use pair_rdd::*;
mod partitionwise_sampled_rdd;
pub use partitionwise_sampled_rdd::*;
mod shuffled_rdd;
pub use shuffled_rdd::*;
mod map_partitions_rdd;
pub use map_partitions_rdd::*;
mod zip_rdd;
pub use zip_rdd::*;
mod union_rdd;
pub use union_rdd::*;

// Values which are needed for all RDDs
#[derive(Serialize, Deserialize)]
pub(crate) struct RddVals {
    pub id: usize,
    pub dependencies: Vec<Dependency>,
    should_cache: bool,
    #[serde(skip_serializing, skip_deserializing)]
    pub context: Weak<Context>,
}

impl RddVals {
    pub fn new(sc: Arc<Context>) -> Self {
        RddVals {
            id: sc.new_rdd_id(),
            dependencies: Vec::new(),
            should_cache: false,
            context: Arc::downgrade(&sc),
        }
    }

    fn cache(mut self) -> Self {
        self.should_cache = true;
        self
    }
}

// Due to the lack of HKTs in Rust, it is difficult to have collection of generic data with different types.
// Required for storing multiple RDDs inside dependencies and other places like Tasks, etc.,
// Refactored RDD trait into two traits one having RddBase trait which contains only non generic methods which provide information for dependency lists
// Another separate Rdd containing generic methods like map, etc.,
pub trait RddBase: Send + Sync + Serialize + Deserialize {
    fn get_rdd_id(&self) -> usize;
    fn get_context(&self) -> Arc<Context>;
    fn get_dependencies(&self) -> Vec<Dependency>;
    fn preferred_locations(&self, _split: Box<dyn Split>) -> Vec<Ipv4Addr> {
        Vec::new()
    }
    fn partitioner(&self) -> Option<Box<dyn Partitioner>> {
        None
    }
    fn splits(&self) -> Vec<Box<dyn Split>>;
    fn number_of_splits(&self) -> usize {
        self.splits().len()
    }
    // Analyse whether this is required or not. It requires downcasting while executing tasks which could hurt performance.
    fn iterator_any(
        &self,
        split: Box<dyn Split>,
    ) -> Result<Box<dyn Iterator<Item = Box<dyn AnyData>>>>;
    fn cogroup_iterator_any(
        &self,
        split: Box<dyn Split>,
    ) -> Result<Box<dyn Iterator<Item = Box<dyn AnyData>>>> {
        self.iterator_any(split)
    }
    fn is_pinned(&self) -> bool {
        false
    }
}

impl PartialOrd for dyn RddBase {
    fn partial_cmp(&self, other: &dyn RddBase) -> Option<Ordering> {
        Some(self.get_rdd_id().cmp(&other.get_rdd_id()))
    }
}

impl PartialEq for dyn RddBase {
    fn eq(&self, other: &dyn RddBase) -> bool {
        self.get_rdd_id() == other.get_rdd_id()
    }
}

impl Eq for dyn RddBase {}

impl Ord for dyn RddBase {
    fn cmp(&self, other: &dyn RddBase) -> Ordering {
        self.get_rdd_id().cmp(&other.get_rdd_id())
    }
}

impl<I: Rdd + ?Sized> RddBase for SerArc<I> {
    fn get_rdd_id(&self) -> usize {
        (**self).get_rdd_base().get_rdd_id()
    }
    fn get_context(&self) -> Arc<Context> {
        (**self).get_rdd_base().get_context()
    }
    fn get_dependencies(&self) -> Vec<Dependency> {
        (**self).get_rdd_base().get_dependencies()
    }
    fn splits(&self) -> Vec<Box<dyn Split>> {
        (**self).get_rdd_base().splits()
    }
    fn iterator_any(
        &self,
        split: Box<dyn Split>,
    ) -> Result<Box<dyn Iterator<Item = Box<dyn AnyData>>>> {
        (**self).get_rdd_base().iterator_any(split)
    }
}

impl<I: Rdd + ?Sized> Rdd for SerArc<I> {
    type Item = I::Item;
    fn get_rdd(&self) -> Arc<dyn Rdd<Item = Self::Item>> {
        (**self).get_rdd()
    }
    fn get_rdd_base(&self) -> Arc<dyn RddBase> {
        (**self).get_rdd_base()
    }
    fn compute(&self, split: Box<dyn Split>) -> Result<Box<dyn Iterator<Item = Self::Item>>> {
        (**self).compute(split)
    }
}

// Rdd containing methods associated with processing
pub trait Rdd: RddBase + 'static {
    type Item: Data;
    fn get_rdd(&self) -> Arc<dyn Rdd<Item = Self::Item>>;

    fn get_rdd_base(&self) -> Arc<dyn RddBase>;

    fn compute(&self, split: Box<dyn Split>) -> Result<Box<dyn Iterator<Item = Self::Item>>>;

    fn iterator(&self, split: Box<dyn Split>) -> Result<Box<dyn Iterator<Item = Self::Item>>> {
        self.compute(split)
    }

    /// Return a new RDD containing only the elements that satisfy a predicate.
    fn filter<F>(&self, predicate: F) -> SerArc<dyn Rdd<Item = Self::Item>>
    where
        F: SerFunc(&Self::Item) -> bool + Copy,
        Self: Sized,
    {
        let filter_fn = Fn!(move |_index: usize,
                                  items: Box<dyn Iterator<Item = Self::Item>>|
              -> Box<dyn Iterator<Item = _>> {
            Box::new(items.filter(predicate))
        });
        SerArc::new(MapPartitionsRdd::new(self.get_rdd(), filter_fn))
    }

    fn map<U: Data, F>(&self, f: F) -> SerArc<dyn Rdd<Item = U>>
    where
        F: SerFunc(Self::Item) -> U,
        Self: Sized,
    {
        SerArc::new(MapperRdd::new(self.get_rdd(), f))
    }

    fn flat_map<U: Data, F>(&self, f: F) -> SerArc<dyn Rdd<Item = U>>
    where
        F: SerFunc(Self::Item) -> Box<dyn Iterator<Item = U>>,
        Self: Sized,
    {
        SerArc::new(FlatMapperRdd::new(self.get_rdd(), f))
    }

    /// Return a new RDD by applying a function to each partition of this RDD.
    fn map_partitions<U: Data, F>(&self, func: F) -> SerArc<dyn Rdd<Item = U>>
    where
        F: SerFunc(Box<dyn Iterator<Item = Self::Item>>) -> Box<dyn Iterator<Item = U>>,
        Self: Sized,
    {
        let ignore_idx = Fn!(move |_index: usize,
                                   items: Box<dyn Iterator<Item = Self::Item>>|
              -> Box<dyn Iterator<Item = _>> { (func)(items) });
        SerArc::new(MapPartitionsRdd::new(self.get_rdd(), ignore_idx))
    }

    /// Return a new RDD by applying a function to each partition of this RDD,
    /// while tracking the index of the original partition.
    fn map_partitions_with_index<U: Data, F>(&self, f: F) -> SerArc<dyn Rdd<Item = U>>
    where
        F: SerFunc(usize, Box<dyn Iterator<Item = Self::Item>>) -> Box<dyn Iterator<Item = U>>,
        Self: Sized,
    {
        SerArc::new(MapPartitionsRdd::new(self.get_rdd(), f))
    }

    /// Return an RDD created by coalescing all elements within each partition into an array.
    #[allow(clippy::type_complexity)]
    fn glom(&self) -> SerArc<dyn Rdd<Item = Vec<Self::Item>>>
    where
        Self: Sized,
    {
        let func = Fn!(
            |_index: usize, iter: Box<dyn Iterator<Item = Self::Item>>| Box::new(std::iter::once(
                iter.collect::<Vec<_>>()
            ))
                as Box<dyn Iterator<Item = Vec<Self::Item>>>
        );
        SerArc::new(MapPartitionsRdd::new(self.get_rdd(), Box::new(func)))
    }

    fn save_as_text_file(&self, path: String) -> Result<Vec<()>>
    where
        Self: Sized,
    {
        fn save<R: Data>(ctx: TaskContext, iter: Box<dyn Iterator<Item = R>>, path: String) {
            fs::create_dir_all(&path).unwrap();
            let id = ctx.split_id;
            let file_path = Path::new(&path).join(format!("part-{}", id));
            let f = fs::File::create(file_path).expect("unable to create file");
            let mut f = BufWriter::new(f);
            for item in iter {
                let line = format!("{:?}", item);
                f.write_all(line.as_bytes())
                    .expect("error while writing to file");
            }
        }
        let cl = Fn!(move |(ctx, iter)| save::<Self::Item>(ctx, iter, path.to_string()));
        self.get_context().run_job_with_context(self.get_rdd(), cl)
    }

    fn reduce<F>(&self, f: F) -> Result<Option<Self::Item>>
    where
        Self: Sized,
        F: SerFunc(Self::Item, Self::Item) -> Self::Item,
    {
        // cloned cause we will use `f` later.
        let cf = f.clone();
        let reduce_partition = Fn!(move |iter: Box<dyn Iterator<Item = Self::Item>>| {
            let acc = iter.reduce(&cf);
            match acc {
                None => vec![],
                Some(e) => vec![e],
            }
        });
        let results = self.get_context().run_job(self.get_rdd(), reduce_partition);
        Ok(results?.into_iter().flatten().reduce(f))
    }

    /// Aggregate the elements of each partition, and then the results for all the partitions, using a
    /// given associative function and a neutral "initial value". The function
    /// Fn(t1, t2) is allowed to modify t1 and return it as its result value to avoid object
    /// allocation; however, it should not modify t2.
    ///
    /// This behaves somewhat differently from fold operations implemented for non-distributed
    /// collections. This fold operation may be applied to partitions individually, and then fold
    /// those results into the final result, rather than apply the fold to each element sequentially
    /// in some defined ordering. For functions that are not commutative, the result may differ from
    /// that of a fold applied to a non-distributed collection.
    ///
    /// # Arguments
    ///
    /// * `init` - an initial value for the accumulated result of each partition for the `op`
    ///                  operator, and also the initial value for the combine results from different
    ///                  partitions for the `f` function - this will typically be the neutral
    ///                  element (e.g. `0` for summation)
    /// * `f` - a function used to both accumulate results within a partition and combine results
    ///                  from different partitions
    fn fold<F>(&self, init: Self::Item, f: F) -> Result<Self::Item>
    where
        Self: Sized,
        F: SerFunc(Self::Item, Self::Item) -> Self::Item,
    {
        let cf = f.clone();
        let zero = init.clone();
        let reduce_partition =
            Fn!(move |iter: Box<dyn Iterator<Item = Self::Item>>| iter.fold(zero.clone(), &cf));
        let results = self.get_context().run_job(self.get_rdd(), reduce_partition);
        Ok(results?.into_iter().fold(init, f))
    }

    /// Aggregate the elements of each partition, and then the results for all the partitions, using
    /// given combine functions and a neutral "initial value". This function can return a different result
    /// type, U, than the type of this RDD, T. Thus, we need one operation for merging a T into an U
    /// and one operation for merging two U's, as in Rust Iterator fold method. Both of these functions are
    /// allowed to modify and return their first argument instead of creating a new U to avoid memory
    /// allocation.
    ///
    /// # Arguments
    ///
    /// * `init` - an initial value for the accumulated result of each partition for the `seq_fn` function,
    ///                  and also the initial value for the combine results from
    ///                  different partitions for the `comb_fn` function - this will typically be the
    ///                  neutral element (e.g. `vec![]` for vector aggregation or `0` for summation)
    /// * `seq_fn` - a function used to accumulate results within a partition
    /// * `comb_fn` - an associative function used to combine results from different partitions
    fn aggregate<U: Data, SF, CF>(&self, init: U, seq_fn: SF, comb_fn: CF) -> Result<U>
    where
        Self: Sized,
        SF: SerFunc(U, Self::Item) -> U,
        CF: SerFunc(U, U) -> U,
    {
        let zero = init.clone();
        let reduce_partition =
            Fn!(move |iter: Box<dyn Iterator<Item = Self::Item>>| iter.fold(zero.clone(), &seq_fn));
        let results = self.get_context().run_job(self.get_rdd(), reduce_partition);
        Ok(results?.into_iter().fold(init, comb_fn))
    }

    /// Return the Cartesian product of this RDD and another one, that is, the RDD of all pairs of
    /// elements (a, b) where a is in `this` and b is in `other`.
    fn cartesian<U: Data>(
        &self,
        other: SerArc<dyn Rdd<Item = U>>,
    ) -> SerArc<dyn Rdd<Item = (Self::Item, U)>>
    where
        Self: Sized,
    {
        SerArc::new(CartesianRdd::new(self.get_rdd(), other.into()))
    }

    /// Return a new RDD that is reduced into `num_partitions` partitions.
    ///
    /// This results in a narrow dependency, e.g. if you go from 1000 partitions
    /// to 100 partitions, there will not be a shuffle, instead each of the 100
    /// new partitions will claim 10 of the current partitions. If a larger number
    /// of partitions is requested, it will stay at the current number of partitions.
    ///
    /// However, if you're doing a drastic coalesce, e.g. to num_partitions = 1,
    /// this may result in your computation taking place on fewer nodes than
    /// you like (e.g. one node in the case of num_partitions = 1). To avoid this,
    /// you can pass shuffle = true. This will add a shuffle step, but means the
    /// current upstream partitions will be executed in parallel (per whatever
    /// the current partitioning is).
    ///
    /// ## Notes
    ///
    /// With shuffle = true, you can actually coalesce to a larger number
    /// of partitions. This is useful if you have a small number of partitions,
    /// say 100, potentially with a few partitions being abnormally large. Calling
    /// coalesce(1000, shuffle = true) will result in 1000 partitions with the
    /// data distributed using a hash partitioner. The optional partition coalescer
    /// passed in must be serializable.
    fn coalesce(&self, num_partitions: usize, shuffle: bool) -> SerArc<dyn Rdd<Item = Self::Item>>
    where
        Self: Sized,
    {
        if shuffle {
            // Distributes elements evenly across output partitions, starting from a random partition.
            use std::hash::Hasher;
            let distributed_partition = Fn!(
                move |index: usize, items: Box<dyn Iterator<Item = Self::Item>>| {
                    let mut hasher = MetroHasher::default();
                    index.hash(&mut hasher);
                    let mut rand = utils::random::get_default_rng_from_seed(hasher.finish());
                    let mut position = rand.gen_range(0, num_partitions);
                    Box::new(items.map(move |t| {
                        // Note that the hash code of the key will just be the key itself.
                        // The HashPartitioner will mod it with the number of total partitions.
                        position += 1;
                        (position, t)
                    })) as Box<dyn Iterator<Item = (usize, Self::Item)>>
                }
            );

            let map_steep: SerArc<dyn Rdd<Item = (usize, Self::Item)>> =
                SerArc::new(MapPartitionsRdd::new(self.get_rdd(), distributed_partition));
            let partitioner = Box::new(HashPartitioner::<usize>::new(num_partitions));
            SerArc::new(CoalescedRdd::new(
                Arc::new(map_steep.partition_by_key(partitioner)),
                num_partitions,
            ))
        } else {
            SerArc::new(CoalescedRdd::new(self.get_rdd(), num_partitions))
        }
    }

    fn collect(&self) -> Result<Vec<Self::Item>>
    where
        Self: Sized,
    {
        let cl =
            Fn!(|iter: Box<dyn Iterator<Item = Self::Item>>| iter.collect::<Vec<Self::Item>>());
        let results = self.get_context().run_job(self.get_rdd(), cl)?;
        let size = results.iter().fold(0, |a, b: &Vec<Self::Item>| a + b.len());
        Ok(results
            .into_iter()
            .fold(Vec::with_capacity(size), |mut acc, v| {
                acc.extend(v);
                acc
            }))
    }

    fn count(&self) -> Result<u64>
    where
        Self: Sized,
    {
        let context = self.get_context();
        let counting_func =
            Fn!(|iter: Box<dyn Iterator<Item = Self::Item>>| { iter.count() as u64 });
        Ok(context
            .run_job(self.get_rdd(), counting_func)?
            .into_iter()
            .sum())
    }

    /// Return the count of each unique value in this RDD as a dictionary of (value, count) pairs.
    fn count_by_value(&self) -> SerArc<dyn Rdd<Item = (Self::Item, u64)>>
    where
        Self: Sized,
        Self::Item: Data + Eq + Hash,
    {
        self.map(Fn!(|x| (x, 1u64))).reduce_by_key(
            Box::new(Fn!(|(x, y)| x + y)) as Box<dyn Func((u64, u64)) -> u64>,
            self.number_of_splits(),
        )
    }

    /// Return a new RDD containing the distinct elements in this RDD.
    fn distinct_with_num_partitions(
        &self,
        num_partitions: usize,
    ) -> SerArc<dyn Rdd<Item = Self::Item>>
    where
        Self: Sized,
        Self::Item: Data + Eq + Hash,
    {
        self.map(Box::new(Fn!(|x| (Some(x), None)))
            as Box<
                dyn Func(Self::Item) -> (Option<Self::Item>, Option<Self::Item>),
            >)
        .reduce_by_key(Box::new(Fn!(|(_x, y)| y)), num_partitions)
        .map(Box::new(Fn!(|x: (
            Option<Self::Item>,
            Option<Self::Item>
        )| {
            let (x, _y) = x;
            x.unwrap()
        })))
    }

    /// Return a new RDD containing the distinct elements in this RDD.
    fn distinct(&self) -> SerArc<dyn Rdd<Item = Self::Item>>
    where
        Self: Sized,
        Self::Item: Data + Eq + Hash,
    {
        self.distinct_with_num_partitions(self.number_of_splits())
    }

    /// Return the first element in this RDD.
    fn first(&self) -> Result<Self::Item>
    where
        Self: Sized,
    {
        if let Some(result) = self.take(1)?.into_iter().next() {
            Ok(result)
        } else {
            Err(Error::UnsupportedOperation("empty collection"))
        }
    }

    /// Return a new RDD that has exactly num_partitions partitions.
    ///
    /// Can increase or decrease the level of parallelism in this RDD. Internally, this uses
    /// a shuffle to redistribute data.
    ///
    /// If you are decreasing the number of partitions in this RDD, consider using `coalesce`,
    /// which can avoid performing a shuffle.
    fn repartition(&self, num_partitions: usize) -> SerArc<dyn Rdd<Item = Self::Item>>
    where
        Self: Sized,
    {
        self.coalesce(num_partitions, true)
    }

    /// Take the first num elements of the RDD. It works by first scanning one partition, and use the
    /// results from that partition to estimate the number of additional partitions needed to satisfy
    /// the limit.
    ///
    /// This method should only be used if the resulting array is expected to be small, as
    /// all the data is loaded into the driver's memory.
    fn take(&self, num: usize) -> Result<Vec<Self::Item>>
    where
        Self: Sized,
    {
        // TODO: in original spark this is configurable; see rdd/RDD.scala:1397
        // Math.max(conf.get(RDD_LIMIT_SCALE_UP_FACTOR), 2)
        const SCALE_UP_FACTOR: f64 = 2.0;
        if num == 0 {
            return Ok(vec![]);
        }
        let mut buf = vec![];
        let total_parts = self.number_of_splits() as u32;
        let mut parts_scanned = 0_u32;
        while buf.len() < num && parts_scanned < total_parts {
            // The number of partitions to try in this iteration. It is ok for this number to be
            // greater than total_parts because we actually cap it at total_parts in run_job.
            let mut num_parts_to_try = 1u32;
            let left = num - buf.len();
            if parts_scanned > 0 {
                // If we didn't find any rows after the previous iteration, quadruple and retry.
                // Otherwise, interpolate the number of partitions we need to try, but overestimate
                // it by 50%. We also cap the estimation in the end.
                let parts_scanned = f64::from(parts_scanned);
                num_parts_to_try = if buf.is_empty() {
                    (parts_scanned * SCALE_UP_FACTOR).ceil() as u32
                } else {
                    let num_parts_to_try =
                        (1.5 * left as f64 * parts_scanned / (buf.len() as f64)).ceil();
                    num_parts_to_try.min(parts_scanned * SCALE_UP_FACTOR) as u32
                };
            }

            let partitions: Vec<_> = (parts_scanned as usize
                ..total_parts.min(parts_scanned + num_parts_to_try) as usize)
                .collect();
            let num_partitions = partitions.len() as u32;
            let take_from_partion = Fn!(move |iter: Box<dyn Iterator<Item = Self::Item>>| {
                iter.take(left).collect::<Vec<Self::Item>>()
            });

            let res = self.get_context().run_job_with_partitions(
                self.get_rdd(),
                take_from_partion,
                partitions,
            )?;

            res.into_iter().for_each(|r| {
                let take = num - buf.len();
                buf.extend(r.into_iter().take(take));
            });

            parts_scanned += num_partitions;
        }

        Ok(buf)
    }

    /// Randomly splits this RDD with the provided weights.
    fn random_split(
        &self,
        weights: Vec<f64>,
        seed: Option<u64>,
    ) -> Vec<SerArc<dyn Rdd<Item = Self::Item>>>
    where
        Self: Sized,
    {
        let sum: f64 = weights.iter().sum();
        assert!(
            weights.iter().all(|&x| x >= 0.0),
            format!("Weights must be nonnegative, but got {:?}", weights)
        );
        assert!(
            sum > 0.0,
            format!("Sum of weights must be positive, but got {:?}", weights)
        );

        let seed_val: u64 = seed.unwrap_or(rand::random::<u64>());

        let mut full_bounds = vec![0.0f64];
        let bounds: Vec<f64> = weights
            .into_iter()
            .map(|weight| weight / sum)
            .collect::<Vec<f64>>()
            .iter()
            .scan(0.0f64, |state, &x| {
                *state = *state + x;
                Some(*state)
            })
            .collect();
        full_bounds.extend(bounds);

        let mut splitted_rdds: Vec<SerArc<dyn Rdd<Item = Self::Item>>> = Vec::new();

        for bound in full_bounds.windows(2) {
            let (lower_bound, upper_bound) = (bound[0], bound[1]);
<<<<<<< HEAD
            let func = Fn!(move |index: usize,
                                 partition: Box<dyn Iterator<Item = Self::Item>>|
                  -> Box<dyn Iterator<Item = Self::Item>> {
                let bcs = BernoulliCellSampler::new(lower_bound, upper_bound, false);
                let new_seed = seed_val + index as u64;
                let mut rng = utils::random::get_default_rng_from_seed(new_seed);

                Box::new(partition.filter(move |_x: &Self::Item| bcs.sample(&mut rng) > 0))
            });
=======
            let func = Fn!(
                move |index: usize, partition: Box<dyn Iterator<Item = Self::Item>>|
                -> Box<dyn Iterator<Item = Self::Item>>
                {
                    let bcs =
                        Arc::new(BernoulliCellSampler::new(lower_bound, upper_bound, false))
                        as Arc<dyn RandomSampler<Self::Item>>;

                    let sampler_func = bcs.get_sampler(Some(seed_val + index as u64));

                    Box::new(sampler_func(partition).into_iter())
                }
            );
>>>>>>> 4b841f7e
            let rdd = SerArc::new(MapPartitionsRdd::new(self.get_rdd(), func));
            splitted_rdds.push(rdd.clone());
        }

        splitted_rdds
    }

    /// Return a sampled subset of this RDD.
    ///
    /// # Arguments
    ///
    /// * `with_replacement` - can elements be sampled multiple times (replaced when sampled out)
    /// * `fraction` - expected size of the sample as a fraction of this RDD's size
    /// ** if without replacement: probability that each element is chosen; fraction must be [0, 1]
    /// ** if with replacement: expected number of times each element is chosen; fraction must be greater than or equal to 0
    /// * seed for the random number generator
    ///
    /// # Notes
    ///
    /// This is NOT guaranteed to provide exactly the fraction of the count of the given RDD.
    ///
    /// Replacement requires extra allocations due to the nature of the used sampler (Poisson distribution).
    /// This implies a performance penalty but should be negligible unless fraction and the dataset are rather large.
    fn sample(&self, with_replacement: bool, fraction: f64) -> SerArc<dyn Rdd<Item = Self::Item>>
    where
        Self: Sized,
    {
        assert!(fraction >= 0.0);

        let sampler = if with_replacement {
            Arc::new(PoissonSampler::new(fraction, true)) as Arc<dyn RandomSampler<Self::Item>>
        } else {
            Arc::new(BernoulliSampler::new(fraction)) as Arc<dyn RandomSampler<Self::Item>>
        };
        SerArc::new(PartitionwiseSampledRdd::new(self.get_rdd(), sampler, true))
    }

    /// Return a fixed-size sampled subset of this RDD in an array.
    ///
    /// # Arguments
    ///
    /// `with_replacement` - can elements be sampled multiple times (replaced when sampled out)
    ///
    /// # Notes
    ///
    /// This method should only be used if the resulting array is expected to be small,
    /// as all the data is loaded into the driver's memory.
    ///
    /// Replacement requires extra allocations due to the nature of the used sampler (Poisson distribution).
    /// This implies a performance penalty but should be negligible unless fraction and the dataset are rather large.
    fn take_sample(
        &self,
        with_replacement: bool,
        num: u64,
        seed: Option<u64>,
    ) -> Result<Vec<Self::Item>>
    where
        Self: Sized,
    {
        const NUM_STD_DEV: f64 = 10.0f64;
        const REPETITION_GUARD: u8 = 100;
        // TODO: this could be const eval when the support is there for the necessary functions
        let max_sample_size = std::u64::MAX - (NUM_STD_DEV * (std::u64::MAX as f64).sqrt()) as u64;
        assert!(num <= max_sample_size);

        if num == 0 {
            return Ok(vec![]);
        }

        let initial_count = self.count()?;
        if initial_count == 0 {
            return Ok(vec![]);
        }

        // The original implementation uses java.util.Random which is a LCG pseudorng,
        // not cryptographically secure and some problems;
        // Here we choose Pcg64, which is a proven good performant pseudorng although without
        // strong cryptographic guarantees, which ain't necessary here.
        let mut rng = if let Some(seed) = seed {
            rand_pcg::Pcg64::seed_from_u64(seed)
        } else {
            // PCG with default specification state and stream params
            utils::random::get_default_rng()
        };

        if !with_replacement && num >= initial_count {
            let mut sample = self.collect()?;
            utils::randomize_in_place(&mut sample, &mut rng);
            Ok(sample)
        } else {
            let fraction = utils::random::compute_fraction_for_sample_size(
                num,
                initial_count,
                with_replacement,
            );
            let mut samples = self.sample(with_replacement, fraction).collect()?;

            // If the first sample didn't turn out large enough, keep trying to take samples;
            // this shouldn't happen often because we use a big multiplier for the initial size.
            let mut num_iters = 0;
            while samples.len() < num as usize && num_iters < REPETITION_GUARD {
                log::warn!(
                    "Needed to re-sample due to insufficient sample size. Repeat #{}",
                    num_iters
                );
                samples = self.sample(with_replacement, fraction).collect()?;
                num_iters += 1;
            }

            if num_iters >= REPETITION_GUARD {
                panic!("Repeated sampling {} times; aborting", REPETITION_GUARD)
            }

            utils::randomize_in_place(&mut samples, &mut rng);
            Ok(samples.into_iter().take(num as usize).collect::<Vec<_>>())
        }
    }

    /// Applies a function f to all elements of this RDD.
    fn for_each<F>(&self, func: F) -> Result<Vec<()>>
    where
        F: SerFunc(Self::Item),
        Self: Sized,
    {
        let func = Fn!(move |iter: Box<dyn Iterator<Item = Self::Item>>| iter.for_each(&func));
        self.get_context().run_job(self.get_rdd(), func)
    }

    /// Applies a function f to each partition of this RDD.
    fn for_each_partition<F>(&self, func: F) -> Result<Vec<()>>
    where
        F: SerFunc(Box<dyn Iterator<Item = Self::Item>>),
        Self: Sized + 'static,
    {
        let func = Fn!(move |iter: Box<dyn Iterator<Item = Self::Item>>| (&func)(iter));
        self.get_context().run_job(self.get_rdd(), func)
    }

    fn union(
        &self,
        other: Arc<dyn Rdd<Item = Self::Item>>,
    ) -> Result<SerArc<dyn Rdd<Item = Self::Item>>>
    where
        Self: Clone,
    {
        Ok(SerArc::new(Context::union(&[
            Arc::new(self.clone()) as Arc<dyn Rdd<Item = Self::Item>>,
            other,
        ])?))
    }

    fn zip<S: Data>(
        &self,
        second: Arc<dyn Rdd<Item = S>>,
    ) -> SerArc<dyn Rdd<Item = (Self::Item, S)>>
    where
        Self: Clone,
    {
        SerArc::new(ZippedPartitionsRdd::<Self::Item, S>::new(
            Arc::new(self.clone()) as Arc<dyn Rdd<Item = Self::Item>>,
            second,
        ))
    }

    fn intersection<T>(&self, other: Arc<T>) -> SerArc<dyn Rdd<Item = Self::Item>>
    where
        Self: Clone,
        Self::Item: Data + Eq + Hash,
        T: Rdd<Item = Self::Item> + Sized,
    {
        self.intersection_with_num_partitions(other, self.number_of_splits())
    }

    fn intersection_with_num_partitions<T>(
        &self,
        other: Arc<T>,
        num_splits: usize,
    ) -> SerArc<dyn Rdd<Item = Self::Item>>
    where
        Self: Clone,
        Self::Item: Data + Eq + Hash,
        T: Rdd<Item = Self::Item> + Sized,
    {
        let other = other
            .map(Box::new(Fn!(
                |x: Self::Item| -> (Self::Item, Option<Self::Item>) { (x, None) }
            )))
            .clone();
        self.map(
            Box::new(Fn!(
                    |x| -> (Self::Item, Option<Self::Item>){
                        (x, None)
                    }
                )
            )
        ).cogroup(
            other,
            Box::new(HashPartitioner::<Self::Item>::new(num_splits)) as Box<dyn Partitioner>
        ).map(
            Box::new(
                Fn!(
                    |(x, (v1, v2)): (Self::Item, (Vec::<Option<Self::Item>>, Vec::<Option<Self::Item>>))| -> Option<Self::Item> {
                        if v1.len() >= 1 && v2.len() >= 1 {
                            Some(x)
                        } else {
                            None
                        }
                    }
                )
            )
        ).map_partitions(
            Box::new(
                Fn!(
                    |iter: Box<dyn Iterator<Item=Option<Self::Item>>>| -> Box<dyn Iterator<Item=Self::Item>> {
                        Box::new(
                            iter.filter(|x| x.is_some()).map(|x| x.unwrap())
                        ) as Box<dyn Iterator<Item=Self::Item>>
                    }
                )
            )
        )
    }

    /// Return an RDD of grouped items. Each group consists of a key and a sequence of elements
    /// mapping to that key. The ordering of elements within each group is not guaranteed, and
    /// may even differ each time the resulting RDD is evaluated.
    ///
    /// ## Notes
    ///
    /// This operation may be very expensive. If you are grouping in order to perform an
    /// aggregation (such as a sum or average) over each key, using `aggregate_by_key`
    /// or `reduce_by_key` will provide much better performance.
    fn group_by<K, F>(&self, func: F) -> SerArc<dyn Rdd<Item = (K, Vec<Self::Item>)>>
    where
        Self: Sized,
        K: Data + Hash + Eq,
        F: SerFunc(&Self::Item) -> K,
    {
        self.group_by_with_num_partitions(func, self.number_of_splits())
    }

    /// Return an RDD of grouped items. Each group consists of a key and a sequence of elements
    /// mapping to that key. The ordering of elements within each group is not guaranteed, and
    /// may even differ each time the resulting RDD is evaluated.
    ///
    /// ## Notes
    ///
    /// This operation may be very expensive. If you are grouping in order to perform an
    /// aggregation (such as a sum or average) over each key, using `aggregate_by_key`
    /// or `reduce_by_key` will provide much better performance.
    fn group_by_with_num_partitions<K, F>(
        &self,
        func: F,
        num_splits: usize,
    ) -> SerArc<dyn Rdd<Item = (K, Vec<Self::Item>)>>
    where
        Self: Sized,
        K: Data + Hash + Eq,
        F: SerFunc(&Self::Item) -> K,
    {
        self.map(Box::new(Fn!(move |val: Self::Item| -> (K, Self::Item) {
            let key = (func)(&val);
            (key, val)
        })))
        .group_by_key(num_splits)
    }

    /// Return an RDD of grouped items. Each group consists of a key and a sequence of elements
    /// mapping to that key. The ordering of elements within each group is not guaranteed, and
    /// may even differ each time the resulting RDD is evaluated.
    ///
    /// ## Notes
    ///
    /// This operation may be very expensive. If you are grouping in order to perform an
    /// aggregation (such as a sum or average) over each key, using `aggregate_by_key`
    /// or `reduce_by_key` will provide much better performance.
    fn group_by_with_partitioner<K, F>(
        &self,
        func: F,
        partitioner: Box<dyn Partitioner>,
    ) -> SerArc<dyn Rdd<Item = (K, Vec<Self::Item>)>>
    where
        Self: Sized,
        K: Data + Hash + Eq,
        F: SerFunc(&Self::Item) -> K,
    {
        self.map(Box::new(Fn!(move |val: Self::Item| -> (K, Self::Item) {
            let key = (func)(&val);
            (key, val)
        })))
        .group_by_key_using_partitioner(partitioner)
    }

    /// Creates tuples of the elements in this RDD by applying `f`.
    fn key_by<T, F>(&self, func: F) -> SerArc<dyn Rdd<Item = (Self::Item, T)>>
    where
        Self: Sized,
        T: Data,
        F: SerFunc(&Self::Item) -> T,
    {
        self.map(Fn!(move |k: Self::Item| -> (Self::Item, T) {
            let t = (func)(&k);
            (k, t)
        }))
    }

    /// Check if the RDD contains no elements at all. Note that an RDD may be empty even when it
    /// has at least 1 partition.
    fn is_empty(&self) -> bool
    where
        Self: Sized,
    {
        self.number_of_splits() == 0 || self.take(1).unwrap().len() == 0
    }

    /// Returns the max element of this RDD.
    fn max(&self) -> Result<Option<Self::Item>>
    where
        Self: Sized,
        Self::Item: Data + Ord,
    {
        let max_fn = Fn!(|x: Self::Item, y: Self::Item| x.max(y));

        self.reduce(max_fn)
    }

    /// Returns the min element of this RDD.
    fn min(&self) -> Result<Option<Self::Item>>
    where
        Self: Sized,
        Self::Item: Data + Ord,
    {
        let min_fn = Fn!(|x: Self::Item, y: Self::Item| x.min(y));
        self.reduce(min_fn)
    }
}

pub trait Reduce<T> {
    fn reduce<F>(self, f: F) -> Option<T>
    where
        Self: Sized,
        F: FnMut(T, T) -> T;
}

impl<T, I> Reduce<T> for I
where
    I: Iterator<Item = T>,
{
    #[inline]
    fn reduce<F>(mut self, f: F) -> Option<T>
    where
        Self: Sized,
        F: FnMut(T, T) -> T,
    {
        self.next().map(|first| self.fold(first, f))
    }
}<|MERGE_RESOLUTION|>--- conflicted
+++ resolved
@@ -605,31 +605,16 @@
 
         for bound in full_bounds.windows(2) {
             let (lower_bound, upper_bound) = (bound[0], bound[1]);
-<<<<<<< HEAD
             let func = Fn!(move |index: usize,
                                  partition: Box<dyn Iterator<Item = Self::Item>>|
                   -> Box<dyn Iterator<Item = Self::Item>> {
-                let bcs = BernoulliCellSampler::new(lower_bound, upper_bound, false);
-                let new_seed = seed_val + index as u64;
-                let mut rng = utils::random::get_default_rng_from_seed(new_seed);
-
-                Box::new(partition.filter(move |_x: &Self::Item| bcs.sample(&mut rng) > 0))
+                let bcs = Arc::new(BernoulliCellSampler::new(lower_bound, upper_bound, false))
+                    as Arc<dyn RandomSampler<Self::Item>>;
+
+                let sampler_func = bcs.get_sampler(Some(seed_val + index as u64));
+
+                Box::new(sampler_func(partition).into_iter())
             });
-=======
-            let func = Fn!(
-                move |index: usize, partition: Box<dyn Iterator<Item = Self::Item>>|
-                -> Box<dyn Iterator<Item = Self::Item>>
-                {
-                    let bcs =
-                        Arc::new(BernoulliCellSampler::new(lower_bound, upper_bound, false))
-                        as Arc<dyn RandomSampler<Self::Item>>;
-
-                    let sampler_func = bcs.get_sampler(Some(seed_val + index as u64));
-
-                    Box::new(sampler_func(partition).into_iter())
-                }
-            );
->>>>>>> 4b841f7e
             let rdd = SerArc::new(MapPartitionsRdd::new(self.get_rdd(), func));
             splitted_rdds.push(rdd.clone());
         }
