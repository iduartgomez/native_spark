--- conflicted
+++ resolved
@@ -1,15 +1,7 @@
 use std::any::Any;
-<<<<<<< HEAD
-use std::collections::HashMap;
 use std::hash::Hash;
 use std::hash::Hasher;
 use std::marker::PhantomData;
-use std::pin::Pin;
-=======
-use std::hash::Hash;
-use std::hash::Hasher;
-use std::marker::PhantomData;
->>>>>>> 02464675
 use std::sync::Arc;
 
 use crate::aggregator::Aggregator;
@@ -25,13 +17,7 @@
 use crate::serializable_traits::{AnyData, Data};
 use crate::shuffle::ShuffleFetcher;
 use crate::split::Split;
-<<<<<<< HEAD
-use futures::stream::StreamExt;
-use log::info;
-use parking_lot::Mutex;
-=======
 use dashmap::DashMap;
->>>>>>> 02464675
 use serde_derive::{Deserialize, Serialize};
 
 #[derive(Clone, Serialize, Deserialize)]
@@ -223,7 +209,6 @@
             for (dep_num, dep) in split.clone().deps.into_iter().enumerate() {
                 match dep {
                     CoGroupSplitDep::NarrowCoGroupSplitDep { rdd, split } => {
-<<<<<<< HEAD
                         log::debug!("inside iterator cogrouprdd  narrow dep");
                         rdd.iterator_any(split)
                             .await
@@ -245,24 +230,6 @@
                                     .or_insert_with(|| vec![Vec::new(); self.rdds.len()])[dep_num]
                                     .push(v)
                             });
-=======
-                        log::debug!("inside iterator CoGroupedRdd narrow dep");
-                        for i in rdd.iterator_any(split)? {
-                            log::debug!(
-                                "inside iterator CoGroupedRdd narrow dep iterator any: {:?}",
-                                i
-                            );
-                            let b = i
-                                .into_any()
-                                .downcast::<(Box<dyn AnyData>, Box<dyn AnyData>)>()
-                                .unwrap();
-                            let (k, v) = *b;
-                            let k = *(k.into_any().downcast::<K>().unwrap());
-                            agg.entry(k)
-                                .or_insert_with(|| vec![Vec::new(); self.rdds.len()])[dep_num]
-                                .push(v)
-                        }
->>>>>>> 02464675
                     }
                     CoGroupSplitDep::ShuffleCoGroupSplitDep { shuffle_id } => {
                         log::debug!("inside iterator CoGroupedRdd shuffle dep, agg: {:?}", agg);
@@ -276,25 +243,11 @@
                                 temp[dep_num].push(v);
                             }
                         };
-<<<<<<< HEAD
                         ShuffleFetcher::fetch(shuffle_id, split.get_index(), merge_pair).await;
                     }
                 }
             }
             Ok(Arc::new(Mutex::new(agg.into_iter().map(|(k, v)| (k, v)))))
-=======
-
-                        let split_idx = split.get_index();
-                        executor.enter(|| -> Result<()> {
-                            let fut = ShuffleFetcher::fetch(shuffle_id, split_idx, merge_pair);
-                            Ok(futures::executor::block_on(fut)?)
-                        })?;
-                    }
-                }
-            }
-            let agg = Arc::try_unwrap(agg).unwrap();
-            Ok(Box::new(agg.into_iter().map(|(k, v)| (k, v))))
->>>>>>> 02464675
         } else {
             panic!("Got split object from different concrete type other than CoGroupSplit")
         }
