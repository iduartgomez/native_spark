use std::net::Ipv4Addr;
use std::pin::Pin;
use std::sync::Arc;

<<<<<<< HEAD
=======
use itertools::{Itertools, MinMaxResult};
use serde_derive::{Deserialize, Serialize};
use serde_traitobject::Arc as SerArc;

>>>>>>> 02464675
use crate::context::Context;
use crate::dependency::{Dependency, NarrowDependencyTrait, OneToOneDependency, RangeDependency};
use crate::error::{Error, Result};
use crate::partitioner::Partitioner;
use crate::rdd::union_rdd::UnionVariants::{NonUniquePartitioner, PartitionerAware};
use crate::rdd::{AnyDataStream, ComputeResult, Rdd, RddBase, RddVals};
use crate::serializable_traits::{AnyData, Data};
use crate::split::Split;
use futures::stream::{Stream, StreamExt};
use itertools::{Itertools, MinMaxResult};
use log::debug;
use parking_lot::Mutex;
use serde_derive::{Deserialize, Serialize};
use serde_traitobject::{Arc as SerArc, Box as SerBox};

#[derive(Clone, Serialize, Deserialize)]
struct UnionSplit<T: 'static> {
    /// index of the partition
    idx: usize,
    /// the parent RDD this partition refers to
    rdd: SerArc<dyn Rdd<Item = T>>,
    /// index of the parent RDD this partition refers to
    parent_rdd_index: usize,
    /// index of the partition within the parent RDD this partition refers to
    parent_rdd_split_index: usize,
}

impl<T: Data> UnionSplit<T> {
    fn parent_partition(&self) -> Box<dyn Split> {
        self.rdd.splits()[self.parent_rdd_split_index].clone()
    }
}

impl<T: Data> Split for UnionSplit<T> {
    fn get_index(&self) -> usize {
        self.idx
    }
}

#[derive(Clone, Serialize, Deserialize)]
struct PartitionerAwareUnionSplit {
    idx: usize,
}

impl PartitionerAwareUnionSplit {
    fn parents<'a, T: Data>(
        &'a self,
        rdds: &'a [SerArc<dyn Rdd<Item = T>>],
    ) -> impl Iterator<Item = Box<dyn Split>> + 'a {
        rdds.iter().map(move |rdd| rdd.splits()[self.idx].clone())
    }
}

impl Split for PartitionerAwareUnionSplit {
    fn get_index(&self) -> usize {
        self.idx
    }
}

#[derive(Serialize, Deserialize)]
pub struct UnionRdd<T: 'static>(UnionVariants<T>);

impl<T> UnionRdd<T>
where
    T: Data,
{
    pub(crate) fn new(rdds: &[Arc<dyn Rdd<Item = T>>]) -> Result<Self> {
        Ok(UnionRdd(UnionVariants::new(rdds)?))
    }
}

#[derive(Serialize, Deserialize)]
enum UnionVariants<T: 'static> {
    NonUniquePartitioner {
        rdds: Vec<SerArc<dyn Rdd<Item = T>>>,
        vals: Arc<RddVals>,
    },
    /// An RDD that can take multiple RDDs partitioned by the same partitioner and
    /// unify them into a single RDD while preserving the partitioner. So m RDDs with p partitions each
    /// will be unified to a single RDD with p partitions and the same partitioner.
    PartitionerAware {
        rdds: Vec<SerArc<dyn Rdd<Item = T>>>,
        vals: Arc<RddVals>,
        #[serde(with = "serde_traitobject")]
        part: Box<dyn Partitioner>,
    },
}

impl<T: Data> Clone for UnionVariants<T> {
    fn clone(&self) -> Self {
        match self {
            NonUniquePartitioner { rdds, vals, .. } => NonUniquePartitioner {
                rdds: rdds.clone(),
                vals: vals.clone(),
            },
            PartitionerAware {
                rdds, vals, part, ..
            } => PartitionerAware {
                rdds: rdds.clone(),
                vals: vals.clone(),
                part: part.clone(),
            },
        }
    }
}

impl<T: Data> UnionVariants<T> {
    fn new(rdds: &[Arc<dyn Rdd<Item = T>>]) -> Result<Self> {
        let context = rdds[0].get_context();
        let mut vals = RddVals::new(context);

        let mut pos = 0;
        let final_rdds: Vec<_> = rdds.iter().map(|rdd| rdd.clone().into()).collect();

        if !UnionVariants::has_unique_partitioner(rdds) {
            let deps = rdds
                .iter()
                .map(|rdd| {
                    let rdd_base = rdd.get_rdd_base();
                    let num_parts = rdd_base.number_of_splits();
                    let dep = Dependency::NarrowDependency(Arc::new(RangeDependency::new(
                        rdd_base, 0, pos, num_parts,
                    )));
                    pos += num_parts;
                    dep
                })
                .collect();
            vals.dependencies = deps;
            let vals = Arc::new(vals);
            log::debug!("inside unique partitioner constructor");
            Ok(NonUniquePartitioner {
                rdds: final_rdds,
                vals,
            })
        } else {
            let part = rdds[0].partitioner().ok_or(Error::LackingPartitioner)?;
            log::debug!("inside partition aware constructor");
            let deps = rdds
                .iter()
                .map(|x| {
                    Dependency::NarrowDependency(
                        Arc::new(OneToOneDependency::new(x.get_rdd_base()))
                            as Arc<dyn NarrowDependencyTrait>,
                    )
                })
                .collect();
            vals.dependencies = deps;
            let vals = Arc::new(vals);
            Ok(PartitionerAware {
                rdds: final_rdds,
                vals,
                part,
            })
        }
    }

    fn has_unique_partitioner(rdds: &[Arc<dyn Rdd<Item = T>>]) -> bool {
        rdds.iter()
            .map(|p| p.partitioner())
            .try_fold(None, |prev: Option<Box<dyn Partitioner>>, p| {
                if let Some(partitioner) = p {
                    if let Some(prev_partitioner) = prev {
                        if prev_partitioner.equals((&*partitioner).as_any()) {
                            // only continue in case both partitioners are the same
                            Ok(Some(partitioner))
                        } else {
                            Err(())
                        }
                    } else {
                        // first element
                        Ok(Some(partitioner))
                    }
                } else {
                    Err(())
                }
            })
            .is_ok()
    }

    fn current_pref_locs<'a>(
        &'a self,
        rdd: Arc<dyn RddBase>,
        split: &dyn Split,
        context: Arc<Context>,
    ) -> impl Iterator<Item = std::net::Ipv4Addr> + 'a {
        context
            .get_preferred_locs(rdd, split.get_index())
            .into_iter()
    }
}

#[async_trait::async_trait]
impl<T: Data> RddBase for UnionRdd<T> {
    fn get_rdd_id(&self) -> usize {
        match &self.0 {
            NonUniquePartitioner { vals, .. } => vals.id,
            PartitionerAware { vals, .. } => vals.id,
        }
    }

    fn get_context(&self) -> Arc<Context> {
        match &self.0 {
            NonUniquePartitioner { vals, .. } => vals.context.upgrade().unwrap(),
            PartitionerAware { vals, .. } => vals.context.upgrade().unwrap(),
        }
    }

    fn get_dependencies(&self) -> Vec<Dependency> {
        match &self.0 {
            NonUniquePartitioner { vals, .. } => vals.dependencies.clone(),
            PartitionerAware { vals, .. } => vals.dependencies.clone(),
        }
    }

    fn preferred_locations(&self, split: Box<dyn Split>) -> Vec<Ipv4Addr> {
        match &self.0 {
            NonUniquePartitioner { .. } => Vec::new(),
            PartitionerAware { rdds, .. } => {
                log::debug!(
                    "finding preferred location for PartitionerAwareUnionRdd, partition {}",
                    split.get_index()
                );

                let split = &*split
                    .downcast::<PartitionerAwareUnionSplit>()
                    .or(Err(Error::DowncastFailure("UnionSplit")))
                    .unwrap();

                let locations =
                    rdds.iter()
                        .zip(split.parents(rdds.as_slice()))
                        .map(|(rdd, part)| {
                            let parent_locations = self.0.current_pref_locs(
                                rdd.get_rdd_base(),
                                &*part,
                                self.get_context(),
                            );
                            log::debug!("location of {} partition {} = {}", 1, 2, 3);
                            parent_locations
                        });

                // find the location that maximum number of parent partitions prefer
                let location = match locations.flatten().minmax_by_key(|loc| *loc) {
                    MinMaxResult::MinMax(_, max) => Some(max),
                    MinMaxResult::OneElement(e) => Some(e),
                    MinMaxResult::NoElements => None,
                };

                log::debug!(
                    "selected location for PartitionerAwareRdd, partition {} = {:?}",
                    split.get_index(),
                    location
                );

                location.into_iter().collect()
            }
        }
    }

    fn splits(&self) -> Vec<Box<dyn Split>> {
        match &self.0 {
            NonUniquePartitioner { rdds, .. } => rdds
                .iter()
                .enumerate()
                .flat_map(|(rdd_idx, rdd)| {
                    rdd.splits()
                        .into_iter()
                        .enumerate()
                        .map(move |(split_idx, _split)| (rdd_idx, rdd, split_idx))
                })
                .enumerate()
                .map(|(idx, (rdd_idx, rdd, s_idx))| {
                    Box::new(UnionSplit {
                        idx,
                        rdd: rdd.clone(),
                        parent_rdd_index: rdd_idx,
                        parent_rdd_split_index: s_idx,
                    }) as Box<dyn Split>
                })
                .collect(),
            PartitionerAware { part, .. } => {
                let num_partitions = part.get_num_of_partitions();
                (0..num_partitions)
                    .map(|idx| Box::new(PartitionerAwareUnionSplit { idx }) as Box<dyn Split>)
                    .collect()
            }
        }
    }

    async fn iterator_any(&self, split: Box<dyn Split>) -> Result<AnyDataStream> {
        log::debug!("inside iterator_any union_rdd",);
        super::iterator_any(self, split).await
    }

    fn partitioner(&self) -> Option<Box<dyn Partitioner>> {
        match &self.0 {
            NonUniquePartitioner { .. } => None,
            PartitionerAware { part, .. } => Some(part.clone()),
        }
    }
}

#[async_trait::async_trait]
impl<T: Data> Rdd for UnionRdd<T> {
    type Item = T;

    fn get_rdd_base(&self) -> Arc<dyn RddBase> {
        Arc::new(UnionRdd(self.0.clone())) as Arc<dyn RddBase>
    }

    fn get_rdd(&self) -> Arc<dyn Rdd<Item = T>> {
        Arc::new(UnionRdd(self.0.clone())) as Arc<dyn Rdd<Item = T>>
    }

<<<<<<< HEAD
    async fn compute(&self, split: Box<dyn Split>) -> Result<ComputeResult<Self::Item>> {
=======
    fn compute(&self, split: Box<dyn Split>) -> Result<Box<dyn Iterator<Item = T>>> {
>>>>>>> 02464675
        match &self.0 {
            NonUniquePartitioner { rdds, .. } => {
                let part = &*split
                    .downcast::<UnionSplit<T>>()
<<<<<<< HEAD
                    .or(Err(Error::SplitDowncast("UnionSplit")))?;
                let parent = (&rdds[part.parent_rdd_index]);
                let iter = parent.iterator(part.parent_partition()).await?;
                Ok(iter)
=======
                    .or(Err(Error::DowncastFailure("UnionSplit")))?;
                let parent = &rdds[part.parent_rdd_index];
                parent.iterator(part.parent_partition())
>>>>>>> 02464675
            }
            PartitionerAware { rdds, .. } => {
                let split = split
                    .downcast::<PartitionerAwareUnionSplit>()
<<<<<<< HEAD
                    .or(Err(Error::SplitDowncast("PartitionerAwareUnionSplit")))?;
                let mut iter = Vec::with_capacity(rdds.len());
                for (rdd, p) in rdds.iter().zip(split.parents(&rdds)) {
                    let res = rdd.iterator(p.clone()).await?;
                    iter.push(res.lock().into_iter().collect::<Vec<_>>());
                }
                Ok(Arc::new(Mutex::new(iter.into_iter().flatten())))
=======
                    .or(Err(Error::DowncastFailure("PartitionerAwareUnionSplit")))?;
                let iter: Result<Vec<_>> = rdds
                    .iter()
                    .zip(split.parents(&rdds))
                    .map(|(rdd, p)| rdd.iterator(p.clone()))
                    .collect();
                Ok(Box::new(iter?.into_iter().flatten()))
>>>>>>> 02464675
            }
        }
    }
}<|MERGE_RESOLUTION|>--- conflicted
+++ resolved
@@ -2,13 +2,6 @@
 use std::pin::Pin;
 use std::sync::Arc;
 
-<<<<<<< HEAD
-=======
-use itertools::{Itertools, MinMaxResult};
-use serde_derive::{Deserialize, Serialize};
-use serde_traitobject::Arc as SerArc;
-
->>>>>>> 02464675
 use crate::context::Context;
 use crate::dependency::{Dependency, NarrowDependencyTrait, OneToOneDependency, RangeDependency};
 use crate::error::{Error, Result};
@@ -323,30 +316,19 @@
         Arc::new(UnionRdd(self.0.clone())) as Arc<dyn Rdd<Item = T>>
     }
 
-<<<<<<< HEAD
     async fn compute(&self, split: Box<dyn Split>) -> Result<ComputeResult<Self::Item>> {
-=======
-    fn compute(&self, split: Box<dyn Split>) -> Result<Box<dyn Iterator<Item = T>>> {
->>>>>>> 02464675
         match &self.0 {
             NonUniquePartitioner { rdds, .. } => {
                 let part = &*split
                     .downcast::<UnionSplit<T>>()
-<<<<<<< HEAD
                     .or(Err(Error::SplitDowncast("UnionSplit")))?;
                 let parent = (&rdds[part.parent_rdd_index]);
                 let iter = parent.iterator(part.parent_partition()).await?;
                 Ok(iter)
-=======
-                    .or(Err(Error::DowncastFailure("UnionSplit")))?;
-                let parent = &rdds[part.parent_rdd_index];
-                parent.iterator(part.parent_partition())
->>>>>>> 02464675
             }
             PartitionerAware { rdds, .. } => {
                 let split = split
                     .downcast::<PartitionerAwareUnionSplit>()
-<<<<<<< HEAD
                     .or(Err(Error::SplitDowncast("PartitionerAwareUnionSplit")))?;
                 let mut iter = Vec::with_capacity(rdds.len());
                 for (rdd, p) in rdds.iter().zip(split.parents(&rdds)) {
@@ -354,15 +336,6 @@
                     iter.push(res.lock().into_iter().collect::<Vec<_>>());
                 }
                 Ok(Arc::new(Mutex::new(iter.into_iter().flatten())))
-=======
-                    .or(Err(Error::DowncastFailure("PartitionerAwareUnionSplit")))?;
-                let iter: Result<Vec<_>> = rdds
-                    .iter()
-                    .zip(split.parents(&rdds))
-                    .map(|(rdd, p)| rdd.iterator(p.clone()))
-                    .collect();
-                Ok(Box::new(iter?.into_iter().flatten()))
->>>>>>> 02464675
             }
         }
     }
