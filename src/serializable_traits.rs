<<<<<<< HEAD
use serde_traitobject::{
    deserialize, serialize, Any as SerAny, Arc as SerArc, Deserialize, Serialize,
};
=======
use serde_traitobject::{deserialize, serialize, Deserialize, Serialize};
>>>>>>> 02464675
use std::{
    any,
    borrow::{Borrow, BorrowMut},
    boxed, error, fmt, marker,
    ops::{self, Deref, DerefMut},
};

// Data passing through RDD needs to satisfy the following traits.
// Debug is only added here for debugging convenience during development stage but is not necessary.
// Sync is also not necessary I think. Have to look into it.
pub trait Data:
    Clone
    + any::Any
    + Send
    + Sync
    + fmt::Debug
    + serde::ser::Serialize
    + serde::de::DeserializeOwned
    + 'static
{
}

impl<
        T: Clone
            + any::Any
            + Send
            + Sync
            + fmt::Debug
            + serde::ser::Serialize
            + serde::de::DeserializeOwned
            + 'static,
    > Data for T
{
}

pub trait AnyData:
    dyn_clone::DynClone + any::Any + Send + Sync + fmt::Debug + Serialize + Deserialize + 'static
{
    fn as_any(&self) -> &dyn any::Any;
    /// Convert to a `&mut std::any::Any`.
    fn as_any_mut(&mut self) -> &mut dyn any::Any;
    /// Convert to a `std::boxed::Box<dyn std::any::Any>`.
    fn into_any(self: boxed::Box<Self>) -> boxed::Box<dyn any::Any>;
    /// Convert to a `std::boxed::Box<dyn std::any::Any + Send>`.
    fn into_any_send(self: boxed::Box<Self>) -> boxed::Box<dyn any::Any + Send>;
    /// Convert to a `std::boxed::Box<dyn std::any::Any + Sync>`.
    fn into_any_sync(self: boxed::Box<Self>) -> boxed::Box<dyn any::Any + Sync>;
    /// Convert to a `std::boxed::Box<dyn std::any::Any + Send + Sync>`.
    fn into_any_send_sync(self: boxed::Box<Self>) -> boxed::Box<dyn any::Any + Send + Sync>;
}

pub(crate) fn from_arc(
    inc: SerArc<dyn SerAny + Send + Sync>,
) -> boxed::Box<dyn any::Any + Send + Sync> {
    todo!()
}

dyn_clone::clone_trait_object!(AnyData);

<<<<<<< HEAD
pub trait AnySerializable:
    dyn_clone::DynClone + any::Any + Send + Sync + fmt::Debug + Serialize + Deserialize + 'static
=======
// Automatically implementing the Data trait for all types which implements the required traits
impl<
        T: dyn_clone::DynClone
            + any::Any
            + Send
            + Sync
            + fmt::Debug
            + Serialize
            + Deserialize
            + 'static,
    > AnyData for T
>>>>>>> 02464675
{
}

impl<T> AnySerializable for T where
    T: dyn_clone::DynClone
        + any::Any
        + Send
        + Sync
        + fmt::Debug
        + Serialize
        + Deserialize
        + 'static
{
}

// Automatically implementing the Data trait for all types which implements the required traits
impl<T: AnySerializable> AnyData for T {
    fn as_any(&self) -> &dyn any::Any {
        self
    }
    fn as_any_mut(&mut self) -> &mut dyn any::Any {
        self
    }
    fn into_any(self: boxed::Box<Self>) -> boxed::Box<dyn any::Any> {
        self
    }
    fn into_any_send(self: boxed::Box<Self>) -> boxed::Box<dyn any::Any + Send> {
        self
    }
    fn into_any_sync(self: boxed::Box<Self>) -> boxed::Box<dyn any::Any + Sync> {
        self
    }
    fn into_any_send_sync(self: boxed::Box<Self>) -> boxed::Box<dyn any::Any + Send + Sync> {
        self
    }
}

impl serde::ser::Serialize for boxed::Box<dyn AnyData + 'static> {
    fn serialize<S>(&self, serializer: S) -> Result<S::Ok, S::Error>
    where
        S: serde::Serializer,
    {
        serialize(&self, serializer)
    }
}

impl<'de> serde::de::Deserialize<'de> for boxed::Box<dyn AnyData + 'static> {
    fn deserialize<D>(deserializer: D) -> Result<Self, D::Error>
    where
        D: serde::Deserializer<'de>,
    {
        <Box<dyn AnyData + 'static>>::deserialize(deserializer).map(|x| x.0)
    }
}

impl serde::ser::Serialize for boxed::Box<dyn AnyData + Send + 'static> {
    fn serialize<S>(&self, serializer: S) -> Result<S::Ok, S::Error>
    where
        S: serde::Serializer,
    {
        serialize(&self, serializer)
    }
}

impl<'de> serde::de::Deserialize<'de> for boxed::Box<dyn AnyData + Send + 'static> {
    fn deserialize<D>(deserializer: D) -> Result<Self, D::Error>
    where
        D: serde::Deserializer<'de>,
    {
        <Box<dyn AnyData + Send + 'static>>::deserialize(deserializer).map(|x| x.0)
    }
}

#[derive(Clone, Default, PartialEq, Eq, Hash, PartialOrd, Ord)]
pub struct Box<T: ?Sized>(boxed::Box<T>);

impl<T> Box<T> {
    // Create a new Box wrapper
    pub fn new(t: T) -> Self {
        Self(boxed::Box::new(t))
    }
}

impl<T: ?Sized> Box<T> {
    // Convert to a regular `std::Boxed::Box<T>`. Coherence rules prevent currently prevent `impl Into<std::boxed::Box<T>> for Box<T>`.
    pub fn into_box(self) -> boxed::Box<T> {
        self.0
    }
}

impl Box<dyn AnyData> {
    // Convert into a `std::boxed::Box<dyn std::any::Any>`.
    pub fn into_any(self) -> boxed::Box<dyn any::Any> {
        self.0.into_any()
    }
}

impl<T: ?Sized + marker::Unsize<U>, U: ?Sized> ops::CoerceUnsized<Box<U>> for Box<T> {}

impl<T: ?Sized> Deref for Box<T> {
    type Target = boxed::Box<T>;
    fn deref(&self) -> &Self::Target {
        &self.0
    }
}

impl<T: ?Sized> DerefMut for Box<T> {
    fn deref_mut(&mut self) -> &mut Self::Target {
        &mut self.0
    }
}

impl<T: ?Sized> AsRef<boxed::Box<T>> for Box<T> {
    fn as_ref(&self) -> &boxed::Box<T> {
        &self.0
    }
}

impl<T: ?Sized> AsMut<boxed::Box<T>> for Box<T> {
    fn as_mut(&mut self) -> &mut boxed::Box<T> {
        &mut self.0
    }
}

impl<T: ?Sized> AsRef<T> for Box<T> {
    fn as_ref(&self) -> &T {
        &*self.0
    }
}

impl<T: ?Sized> AsMut<T> for Box<T> {
    fn as_mut(&mut self) -> &mut T {
        &mut *self.0
    }
}

impl<T: ?Sized> Borrow<T> for Box<T> {
    fn borrow(&self) -> &T {
        &*self.0
    }
}

impl<T: ?Sized> BorrowMut<T> for Box<T> {
    fn borrow_mut(&mut self) -> &mut T {
        &mut *self.0
    }
}

impl<T: ?Sized> From<boxed::Box<T>> for Box<T> {
    fn from(t: boxed::Box<T>) -> Self {
        Self(t)
    }
}

impl<T> From<T> for Box<T> {
    fn from(t: T) -> Self {
        Self(boxed::Box::new(t))
    }
}

impl<T: error::Error> error::Error for Box<T> {
    fn description(&self) -> &str {
        error::Error::description(&**self)
    }
    #[allow(deprecated)]
    fn cause(&self) -> Option<&dyn error::Error> {
        error::Error::cause(&**self)
    }
    fn source(&self) -> Option<&(dyn error::Error + 'static)> {
        error::Error::source(&**self)
    }
}

impl<T: fmt::Debug + ?Sized> fmt::Debug for Box<T> {
    fn fmt(&self, f: &mut fmt::Formatter) -> Result<(), fmt::Error> {
        self.0.fmt(f)
    }
}

impl<T: fmt::Display + ?Sized> fmt::Display for Box<T> {
    fn fmt(&self, f: &mut fmt::Formatter) -> Result<(), fmt::Error> {
        self.0.fmt(f)
    }
}

impl<A, F: ?Sized> ops::FnOnce<A> for Box<F>
where
    F: FnOnce<A>,
{
    type Output = F::Output;
    extern "rust-call" fn call_once(self, args: A) -> Self::Output {
        self.0.call_once(args)
    }
}

impl<A, F: ?Sized> ops::FnMut<A> for Box<F>
where
    F: FnMut<A>,
{
    extern "rust-call" fn call_mut(&mut self, args: A) -> Self::Output {
        self.0.call_mut(args)
    }
}

impl<A, F: ?Sized> ops::Fn<A> for Box<F>
where
    F: Func<A>,
{
    extern "rust-call" fn call(&self, args: A) -> Self::Output {
        self.0.call(args)
    }
}

impl<T: Serialize + ?Sized + 'static> serde::ser::Serialize for Box<T> {
    fn serialize<S>(&self, serializer: S) -> Result<S::Ok, S::Error>
    where
        S: serde::Serializer,
    {
        serialize(&self.0, serializer)
    }
}

impl<'de, T: Deserialize + ?Sized + 'static> serde::de::Deserialize<'de> for Box<T> {
    fn deserialize<D>(deserializer: D) -> Result<Self, D::Error>
    where
        D: serde::Deserializer<'de>,
    {
        deserialize(deserializer).map(Self)
    }
}

pub trait SerFunc<Args>:
    Fn<Args>
    + Send
    + Sync
    + Clone
    + serde::ser::Serialize
    + serde::de::DeserializeOwned
    + 'static
    + Serialize
    + Deserialize
{
}

impl<Args, T> SerFunc<Args> for T where
    T: Fn<Args>
        + Send
        + Sync
        + Clone
        + serde::ser::Serialize
        + serde::de::DeserializeOwned
        + 'static
        + Serialize
        + Deserialize
{
}

pub trait Func<Args>:
    ops::Fn<Args> + Serialize + Deserialize + Send + Sync + 'static + dyn_clone::DynClone
{
}

impl<T: ?Sized, Args> Func<Args> for T where
    T: ops::Fn<Args> + Serialize + Deserialize + Send + Sync + 'static + dyn_clone::DynClone
{
}

impl<Args: 'static, Output: 'static> std::clone::Clone
    for boxed::Box<dyn Func<Args, Output = Output>>
{
    fn clone(&self) -> Self {
        dyn_clone::clone_box(&**self)
    }
}

impl<'a, Args, Output> AsRef<Self> for dyn Func<Args, Output = Output> + 'a {
    fn as_ref(&self) -> &Self {
        self
    }
}

impl<Args: 'static, Output: 'static> serde::ser::Serialize for dyn Func<Args, Output = Output> {
    fn serialize<S>(&self, serializer: S) -> Result<S::Ok, S::Error>
    where
        S: serde::Serializer,
    {
        serialize(self, serializer)
    }
}

impl<'de, Args: 'static, Output: 'static> serde::de::Deserialize<'de>
    for boxed::Box<dyn Func<Args, Output = Output> + 'static>
{
    fn deserialize<D>(deserializer: D) -> Result<Self, D::Error>
    where
        D: serde::Deserializer<'de>,
    {
        <Box<dyn Func<Args, Output = Output> + 'static>>::deserialize(deserializer).map(|x| x.0)
    }
}<|MERGE_RESOLUTION|>--- conflicted
+++ resolved
@@ -1,10 +1,4 @@
-<<<<<<< HEAD
-use serde_traitobject::{
-    deserialize, serialize, Any as SerAny, Arc as SerArc, Deserialize, Serialize,
-};
-=======
 use serde_traitobject::{deserialize, serialize, Deserialize, Serialize};
->>>>>>> 02464675
 use std::{
     any,
     borrow::{Borrow, BorrowMut},
@@ -64,10 +58,6 @@
 
 dyn_clone::clone_trait_object!(AnyData);
 
-<<<<<<< HEAD
-pub trait AnySerializable:
-    dyn_clone::DynClone + any::Any + Send + Sync + fmt::Debug + Serialize + Deserialize + 'static
-=======
 // Automatically implementing the Data trait for all types which implements the required traits
 impl<
         T: dyn_clone::DynClone
@@ -79,7 +69,6 @@
             + Deserialize
             + 'static,
     > AnyData for T
->>>>>>> 02464675
 {
 }
 
