use std::ffi::OsString;
use std::path::PathBuf;

use thiserror::Error;

pub type Result<T> = std::result::Result<T, Error>;
pub type StdResult<T, E> = std::result::Result<T, E>;

#[derive(Debug, Error)]
pub enum Error {
    #[error("async runtime configuration error")]
    AsyncRuntimeError,

<<<<<<< HEAD
=======
    #[error(transparent)]
    AsyncJoinError(#[from] tokio::task::JoinError),

>>>>>>> 02464675
    #[error("failed to run {command}")]
    CommandOutput {
        source: std::io::Error,
        command: String,
    },

    #[error("failed to create the log file")]
    CreateLogFile(#[source] std::io::Error),

    #[error("failed to create the terminal logger")]
    CreateTerminalLogger,

    #[error("couldn't determine the current binary's name")]
    CurrentBinaryName,

    #[error("couldn't determine the path to the current binary")]
    CurrentBinaryPath,

    #[error("failed trying converting to type {0}")]
    ConversionError(&'static str),

    #[error(transparent)]
    BincodeDeserialization(#[from] bincode::Error),

    #[error(transparent)]
    CapnpDeserialization(#[from] capnp::Error),

    #[error("failure while downcasting an object to a concrete type: {0}")]
    DowncastFailure(&'static str),

    #[error("executor shutdown signal")]
    ExecutorShutdown,

    #[error("configuration failure: {0}")]
    GetOrCreateConfig(&'static str),

    #[error("partitioner not set")]
    LackingPartitioner,

    #[error("failed to load hosts file from {}", path.display())]
    LoadHosts {
        source: std::io::Error,
        path: PathBuf,
    },

    #[error("network error")]
    NetworkError(#[from] NetworkError),

    #[error("failed to determine the home directory")]
    NoHome,

    #[error("failed to convert {:?} to a String", .0)]
    OsStringToString(OsString),

    #[error("failed writing to output source")]
    OutputWrite(#[source] std::io::Error),

    #[error("failed to parse hosts file at {}", path.display())]
    ParseHosts {
        source: toml::de::Error,
        path: PathBuf,
    },

    #[error("failed to convert {} to a String", .0.display())]
    PathToString(PathBuf),

    #[error("failed to parse slave address {0}")]
    ParseHostAddress(String),

    #[error("failed reading from input source")]
    InputRead(#[source] std::io::Error),

    #[error(transparent)]
    ShuffleError(#[from] crate::shuffle::ShuffleError),

    #[error("operation not supported: {0}")]
    UnsupportedOperation(&'static str),
}

impl Error {
    pub(crate) fn executor_shutdown(&self) -> bool {
        match self {
            Error::ExecutorShutdown => true,
            _ => false,
        }
    }
}

#[derive(Debug, Error)]
pub enum NetworkError {
    #[error(transparent)]
    TcpListener(#[from] tokio::io::Error),

    #[error("disconnected from address")]
    ConnectionFailure,

    #[error("failed to find free port {0}, tried {1} times")]
    FreePortNotFound(u16, usize),
}<|MERGE_RESOLUTION|>--- conflicted
+++ resolved
@@ -11,12 +11,9 @@
     #[error("async runtime configuration error")]
     AsyncRuntimeError,
 
-<<<<<<< HEAD
-=======
     #[error(transparent)]
     AsyncJoinError(#[from] tokio::task::JoinError),
 
->>>>>>> 02464675
     #[error("failed to run {command}")]
     CommandOutput {
         source: std::io::Error,
